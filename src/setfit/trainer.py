import math
from typing import TYPE_CHECKING, Dict, Optional, Union

import evaluate
import numpy as np
from sentence_transformers import InputExample, losses
from sentence_transformers.datasets import SentenceLabelDataset
from sentence_transformers.losses.BatchHardTripletLoss import BatchHardTripletLossDistanceFunction
from torch.utils.data import DataLoader

<<<<<<< HEAD
from .modeling import SetFitModel, SupConLoss, sentence_pairs_generation, sentence_pairs_generation_multilabel
=======
from . import logging
from .modeling import SupConLoss, sentence_pairs_generation


if TYPE_CHECKING:
    from datasets import Dataset

    from .modeling import SetFitModel

logging.set_verbosity_info()
logger = logging.get_logger(__name__)
>>>>>>> 8cdc7a22


class SetFitTrainer:
    """Trainer to train a SetFit model.

    Args:
        model (`SetFitModel`):
            The model to train.
        train_dataset (`Dataset`):
            The training dataset.
        eval_dataset (`Dataset`, *optional*):
            The evaluation dataset.
        metric (`str`, *optional*, defaults to `"accuracy"`):
            The metric to use for evaluation.
        loss_class (`nn.Module`, *optional*, defaults to `CosineSimilarityLoss`):
            The loss function to use for contrastive training.
        num_iterations (`int`, *optional*, defaults to `20`):
            The number of iterations to generate sentence pairs for.
        num_epochs (`int`, *optional*, defaults to `1`):
            The number of epochs to train the Sentence Transformer body for.
        learning_rate (`float`, *optional*, defaults to `2e-5`):
            The learning rate to use for contrastive training.
        batch_size (`int`, *optional*, defaults to `16`):
            The batch size to use for contrastive training.
        column_mapping (`Dict[str, str]`, *optional*):
            A mapping from the column names in the dataset to the column names expected by the model. The expected format is a dictionary with the following format: {"text_column_name": "text", "label_column_name: "label"}.
    """

    def __init__(
        self,
        model: "SetFitModel",
        train_dataset: "Dataset",
        eval_dataset: "Dataset" = None,
        metric: str = "accuracy",
        loss_class=losses.CosineSimilarityLoss,
        num_iterations: int = 20,
        num_epochs: int = 1,
        learning_rate: float = 2e-5,
        batch_size: int = 16,
        column_mapping: Dict[str, str] = None,
    ):

        self.model = model
        self.train_dataset = train_dataset
        self.eval_dataset = eval_dataset
        self.metric = metric
        self.loss_class = loss_class
        self.num_iterations = num_iterations
        self.num_epochs = num_epochs
        self.learning_rate = learning_rate
        self.batch_size = batch_size
        self.column_mapping = column_mapping

    def _validate_column_mapping(self, dataset: "Dataset") -> None:
        """
        Validates the provided column mapping against the dataset.
        """
        required_columns = set(["text", "label"])
        column_names = set(dataset.column_names)
        if self.column_mapping is None and not column_names.issubset(required_columns):
            raise ValueError(
                f"A column mapping must be provided when the dataset does not contain the following columns: {required_columns}"
            )
        if self.column_mapping is not None:
            missing_columns = required_columns.difference(self.column_mapping.values())
            if missing_columns:
                raise ValueError(
                    f"The following columns are missing from the column mapping: {missing_columns}. Please provide a mapping for all required columns."
                )
            if not set(self.column_mapping.keys()).issubset(column_names):
                raise ValueError(
                    f"The following columns are missing from the dataset: {set(self.column_mapping.keys()).difference(column_names)}. Please provide a mapping for all required columns."
                )

    def _apply_column_mapping(self, dataset: "Dataset", column_mapping: Dict[str, str]) -> "Dataset":
        """
        Applies the provided column mapping to the dataset, renaming columns accordingly.
        Extra features not in the column mapping are prefixed with `"feat_"`.
        """
        dataset = dataset.rename_columns(
            {
                **column_mapping,
                **{col: f"feat_{col}" for col in dataset.column_names if col not in column_mapping},
            }
        )
        dset_format = dataset.format
        dataset = dataset.with_format(
            type=dset_format["type"],
            columns=dataset.column_names,
            output_all_columns=dset_format["output_all_columns"],
            **dset_format["format_kwargs"],
        )
        return dataset

    def train(self):
        self._validate_column_mapping(self.train_dataset)
        if self.column_mapping is not None:
            logger.info("Applying column mapping to training dataset")
            self.train_dataset = self._apply_column_mapping(self.train_dataset, self.column_mapping)
        x_train = self.train_dataset["text"]

        if self.model.multi_target_strategy:
            y_train = self.train_dataset.remove_columns("text").to_pandas().values
        else:
            y_train = self.train_dataset["label"]

        if self.loss_class is None:
            return

        # sentence-transformers adaptation
        batch_size = self.batch_size
        if self.loss_class in [
            losses.BatchAllTripletLoss,
            losses.BatchHardTripletLoss,
            losses.BatchSemiHardTripletLoss,
            losses.BatchHardSoftMarginTripletLoss,
            SupConLoss,
        ]:
            train_examples = [InputExample(texts=[text], label=label) for text, label in zip(x_train, y_train)]
            train_data_sampler = SentenceLabelDataset(train_examples)

            batch_size = min(self.batch_size, len(train_data_sampler))
            train_dataloader = DataLoader(train_data_sampler, batch_size=batch_size, drop_last=True)

            if self.loss_class is losses.BatchHardSoftMarginTripletLoss:
                train_loss = self.loss_class(
                    model=self.model,
                    distance_metric=BatchHardTripletLossDistanceFunction.cosine_distance,
                )
            elif self.loss_class is SupConLoss:
                train_loss = self.loss_class(model=self.model)
            else:
                train_loss = self.loss_class(
                    model=self.model,
                    distance_metric=BatchHardTripletLossDistanceFunction.cosine_distance,
                    margin=0.25,
                )

            train_steps = len(train_dataloader) * self.num_epochs
        else:
            train_examples = []

            for _ in range(self.num_iterations):
                if self.model.multi_target_strategy is not None:
                    train_examples = sentence_pairs_generation_multilabel(
                        np.array(x_train), np.array(y_train), train_examples
                    )
                else:
                    train_examples = sentence_pairs_generation(np.array(x_train), np.array(y_train), train_examples)

            train_dataloader = DataLoader(train_examples, shuffle=True, batch_size=self.batch_size)
            train_loss = self.loss_class(self.model.model_body)
            train_steps = len(train_dataloader)

        logger.info("***** Running training *****")
        logger.info(f"  Num examples = {len(train_examples)}")
        logger.info(f"  Num epochs = {self.num_epochs}")
        logger.info(f"  Total optimization steps = {train_steps}")
        logger.info(f"  Total train batch size = {batch_size}")

        warmup_steps = math.ceil(train_steps * 0.1)
        self.model.model_body.fit(
            train_objectives=[(train_dataloader, train_loss)],
            epochs=self.num_epochs,
            steps_per_epoch=train_steps,
            optimizer_params={"lr": self.learning_rate},
            warmup_steps=warmup_steps,
            show_progress_bar=True,
        )

        # Train the final classifier
        self.model.fit(x_train, y_train)

    def evaluate(self):
        """Computes the metrics for a given classifier."""
        self._validate_column_mapping(self.eval_dataset)
        if self.column_mapping is not None:
            logger.info("Applying column mapping to evaluation dataset")
            self.eval_dataset = self._apply_column_mapping(self.eval_dataset, self.column_mapping)
        metric_fn = evaluate.load(self.metric)

        x_test = self.eval_dataset["text"]
<<<<<<< HEAD

        if self.model.multi_target_strategy:
            y_test = self.train_dataset.remove_columns("text").to_pandas().values
        else:
            y_test = self.train_dataset["label"]

=======
        y_test = self.eval_dataset["label"]

        logger.info("***** Running evaluation *****")
>>>>>>> 8cdc7a22
        y_pred = self.model.predict(x_test)

        return metric_fn.compute(predictions=y_pred, references=y_test)

    def push_to_hub(
        self,
        repo_path_or_name: Optional[str] = None,
        repo_url: Optional[str] = None,
        commit_message: Optional[str] = "Add SetFit model",
        organization: Optional[str] = None,
        private: Optional[bool] = None,
        api_endpoint: Optional[str] = None,
        use_auth_token: Union[bool, str] = None,
        git_user: Optional[str] = None,
        git_email: Optional[str] = None,
        config: Optional[dict] = None,
        skip_lfs_files: bool = False,
    ):

        return self.model.push_to_hub(
            repo_path_or_name,
            repo_url,
            commit_message,
            organization,
            private,
            api_endpoint,
            use_auth_token,
            git_user,
            git_email,
            config,
            skip_lfs_files,
        )<|MERGE_RESOLUTION|>--- conflicted
+++ resolved
@@ -8,11 +8,8 @@
 from sentence_transformers.losses.BatchHardTripletLoss import BatchHardTripletLossDistanceFunction
 from torch.utils.data import DataLoader
 
-<<<<<<< HEAD
 from .modeling import SetFitModel, SupConLoss, sentence_pairs_generation, sentence_pairs_generation_multilabel
-=======
 from . import logging
-from .modeling import SupConLoss, sentence_pairs_generation
 
 
 if TYPE_CHECKING:
@@ -22,7 +19,6 @@
 
 logging.set_verbosity_info()
 logger = logging.get_logger(__name__)
->>>>>>> 8cdc7a22
 
 
 class SetFitTrainer:
@@ -199,24 +195,20 @@
     def evaluate(self):
         """Computes the metrics for a given classifier."""
         self._validate_column_mapping(self.eval_dataset)
+        
         if self.column_mapping is not None:
             logger.info("Applying column mapping to evaluation dataset")
             self.eval_dataset = self._apply_column_mapping(self.eval_dataset, self.column_mapping)
+            
         metric_fn = evaluate.load(self.metric)
-
         x_test = self.eval_dataset["text"]
-<<<<<<< HEAD
 
         if self.model.multi_target_strategy:
-            y_test = self.train_dataset.remove_columns("text").to_pandas().values
+            y_test = self.eval_dataset.remove_columns("text").to_pandas().values
         else:
-            y_test = self.train_dataset["label"]
-
-=======
-        y_test = self.eval_dataset["label"]
+            y_test = self.eval_dataset["label"]
 
         logger.info("***** Running evaluation *****")
->>>>>>> 8cdc7a22
         y_pred = self.model.predict(x_test)
 
         return metric_fn.compute(predictions=y_pred, references=y_test)
